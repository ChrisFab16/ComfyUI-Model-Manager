/* model manager */
.model-manager {
    background-color: var(--comfy-menu-bg);
    box-sizing: border-box;
    color: var(--bg-color);
    font-family: monospace;
    font-size: 15px;
    height: 100%;
    padding: 8px;
    position: fixed;
    overflow: hidden;
    width: 100%;
<<<<<<< HEAD
    z-index: 2000; /*needs to be below the dialog modal element*/
=======
    z-index: 1100;
>>>>>>> 67fcfa01
    
    /*override comfy-modal settings*/
    border-radius: 0;
    box-shadow: none;
    justify-content: unset;
    max-height: 100vh;
    max-width: 100vw;
    transform: none;
    /*disable double-tap zoom on model manager*/
    touch-action: manipulation;
}

.model-manager .model-manager-dialog {
    z-index: 2001; /*needs to be above the model manager element*/
}

.model-manager .comfy-modal-content {
    width: 100%;
    gap: 16px;
}

.model-manager .no-highlight {
    user-select: none;
    -moz-user-select: none;
    -webkit-text-select: none;
    -webkit-user-select: none;
}

.model-manager label:has(> *){
    pointer-events: none;
}

.model-manager label > * {
    pointer-events: auto;
}

/* sidebar */

.model-manager {
    --model-manager-sidebar-width-left: 50vw;
    --model-manager-sidebar-width-right: 50vw;
    --model-manager-sidebar-height-top: 50vh;
    --model-manager-sidebar-height-bottom: 50vh;
    
    --model-manager-left: 0;
    --model-manager-right: 0;
    --model-manager-top: 0;
    --model-manager-bottom: 0;
    
    left: var(--model-manager-left);
    top: var(--model-manager-right);
    right: var(--model-manager-top);
    bottom: var(--model-manager-bottom);
}

.model-manager.cursor-drag-left,
.model-manager.cursor-drag-right {
    cursor: ew-resize;
}

.model-manager.cursor-drag-top,
.model-manager.cursor-drag-bottom {
    cursor: ns-resize;
}

.model-manager.cursor-drag-top.cursor-drag-left,
.model-manager.cursor-drag-bottom.cursor-drag-right {
    cursor: nwse-resize;
}

.model-manager.cursor-drag-top.cursor-drag-right,
.model-manager.cursor-drag-bottom.cursor-drag-left {
    cursor: nesw-resize;
}

/* sidebar buttons */
.model-manager .sidebar-buttons {
    overflow: hidden;
    color: var(--input-text);
    display: flex;
    gap: 2px;
    flex-direction: row-reverse;
    flex-wrap: wrap;
}

.model-manager .sidebar-buttons .radio-button-group-active {
    border-color: var(--fg-color);
    color: var(--fg-color);
    overflow: hidden;
}

.model-manager[data-sidebar-state="left"] {
    width: var(--model-manager-sidebar-width-left);
    max-width: 95vw;
    min-width: 22vw;
    right: auto;
    border-right: solid var(--border-color) 2px;
}

.model-manager[data-sidebar-state="top"] {
    height: var(--model-manager-sidebar-height-top);
    max-height: 95vh;
    min-height: 22vh;
    bottom: auto;
    border-bottom: solid var(--border-color) 2px;
}

.model-manager[data-sidebar-state="bottom"] {
    height: var(--model-manager-sidebar-height-bottom);
    max-height: 95vh;
    min-height: 22vh;
    top: auto;
    border-top: solid var(--border-color) 2px;
}

.model-manager[data-sidebar-state="right"] {
    width: var(--model-manager-sidebar-width-right);
    max-width: 95vw;
    min-width: 22vw;
    left: auto;
    border-left: solid var(--border-color) 2px;
}

/* common */
.model-manager h1 {
    min-width: 0;
    overflow-wrap: break-word;
}

.model-manager textarea {
    border: solid 2px var(--border-color);
    border-radius: 8px;
    font-size: 1.2em;
    resize: vertical;
    width: 100%;
    height: 100%;
}

.model-manager input[type="file"] {
    width: 100%;
}

.model-manager button, .model-manager .model-manager-head .topbar-right select {
    margin: 0;
	border: 2px solid var(--border-color);
}

.model-manager button:not(.icon-button),
.model-manager select,
.model-manager input {
    padding: 4px 8px;
    margin: 0;
}

.model-manager button:disabled,
.model-manager select:disabled,
.model-manager input:disabled {
    background-color: var(--comfy-menu-bg);
    filter: brightness(1.2);
    cursor: not-allowed;
}

.model-manager select:hover{
    filter: brightness(1.2);
    cursor: pointer;
}

.model-manager button.block {
    width: 100%;
}

.model-manager ::-webkit-scrollbar {
    width: 16px;
}

.model-manager ::-webkit-scrollbar-track {
    background-color: var(--comfy-input-bg);
    border-right: 1px solid var(--border-color);
    border-bottom: 1px solid var(--border-color);
}

.model-manager ::-webkit-scrollbar-thumb {
    background-color: var(--fg-color);
    border-radius: 3px;
}

.model-manager .search-text-area::-webkit-input-placeholder {
   font-style: italic;
}
.model-manager .search-text-area:-moz-placeholder {
   font-style: italic;  
}
.model-manager .search-text-area::-moz-placeholder {
   font-style: italic;  
}
.model-manager .search-text-area:-ms-input-placeholder {  
   font-style: italic; 
}

.model-manager .icon-button {
    height: 40px;
    width: 40px;
    line-height: 1.15;
}

.model-manager .row {
    display: flex;
    min-width: 0;
    gap: 8px;
}

.model-manager .tab-header {
    display: flex;
    padding: 8px 0px;
    flex-direction: column;
    background-color: var(--bg-color);
}

.model-manager .tab-header-flex-block {
	width: 100%;
    min-width: 0;
}

.model-manager .comfy-button-success {
    color: green;
    border-color: green;
}

.model-manager .comfy-button-failure {
    color: darkred;
    border-color: darkred;
}

.model-manager .no-select {
    -webkit-user-select: none;
    -ms-user-select: none;
    user-select: none;
}

.model-manager code {
    text-wrap: wrap;
}

/* main content */
.model-manager .model-manager-panel {
    color: var(--fg-color);
}

.model-manager .model-tab-group {
    display: flex;
    gap: 4px;
    height: 44px;
}

.model-manager .model-tab-group .tab-button {
    background-color: var(--comfy-menu-bg);
    border: 2px solid var(--border-color);
    border-bottom: none;
    border-radius: 8px 8px 0px 0px;
    cursor: pointer;
    padding: 8px 12px;
    margin-bottom: 0px;
    z-index: 1;
}

.model-manager .model-tab-group .tab-button.active {
    background-color: var(--bg-color);
    margin-bottom: -2px;
    cursor: default;
    position: relative;
    z-index: 1;
    pointer-events: none;
}

.model-manager .model-manager-body {
    background-color: var(--bg-color);
    border: 2px solid var(--border-color);
}

.model-manager .model-manager-panel {
    flex: 1;
    display: flex;
    flex-direction: column;
    overflow: hidden;
}

.model-manager .model-manager-body {
    flex: 1;
    overflow: hidden;
    padding: 8px 0px 8px 16px;
}

.model-manager .model-manager-body .tab-contents {
    position: relative;
    display: flex;
    flex-direction: column;
    height: 100%;
    width: auto;
    overflow-x: auto;
    overflow-y: hidden;
}

.model-manager .model-manager-body .tab-content {
    display: flex;
    flex-direction: column;
    height: 100%;
    overflow-y: auto;
    padding-right: 16px;
}

/* model info view */
.model-manager .model-info-container {
    background-color: var(--bg-color);
    border-radius: 16px;
    color: var(--fg-color);
    width: auto;
}

.model-manager .model-metadata {
    table-layout: fixed;
    text-align: left;
    width: 100%;
}

.model-manager .model-metadata-key {
    overflow-wrap: break-word;
    width: 20%;
}

.model-manager .model-metadata-value {
    overflow-wrap: anywhere;
    width: 80%;
}

.model-manager table {
    border-collapse: collapse;
}

.model-manager th {
    border: 1px solid;
    padding: 4px 8px;
}

/* download tab */

.model-manager .download-model-infos {
    display: flex;
    flex-direction: column;
    padding: 0;
    row-gap: 10px;
}

.model-manager .download-details summary {
    background-color: var(--comfy-menu-bg);
    border-radius: 16px;
    padding: 16px;
    word-wrap: break-word;
}

.model-manager .download-details[open] summary {
    background-color: var(--border-color);
}

.model-manager .download-details > div {
    column-gap: 8px;
    display: flex;
    flex-direction: row;
    flex-wrap: wrap;
    padding: 8px;
    row-gap: 16px;
}

.model-manager [data-name="Download"] .download-settings-wrapper {
    flex: 1;
}

.model-manager [data-name="Download"] .download-settings {
    display: flex;
    flex-direction: column;
    row-gap: 16px;
}

.model-manager .download-button {
    max-width: fit-content;
}

/* models tab */
.model-manager [data-name="Models"] .row {
    position: sticky;
    z-index: 1;
    top: 0;
}

/* preview image */
.model-manager .item {
    position: relative;
    width: 240px;
    height: 360px;
    text-align: center;
    overflow: hidden;
	border-radius: 8px;
}

.model-manager .model-info-container .item {
    width: fit-content;
    height: 50vh;
}

.model-manager .item img {
    width: 100%;
    height: 100%;
    object-fit: cover;
    border-radius: 8px;
}

.model-manager .model-info-container .item img,
.model-manager .model-preview-full {
    height: auto;
    width: auto;
    max-width: 100%;
    max-height: 50vh;
    border-radius: 8px;
}

.model-manager .model-preview-button-left,
.model-manager .model-preview-button-right {
    position: absolute;
    top: 0;
    bottom: 0;
    margin: auto;
    border-radius: 20px;
}

.model-manager .model-preview-button-right {
    right: 4px;
}

.model-manager .model-preview-button-left {
    left: 4px;
}

.model-manager .item .model-preview-overlay {
    position: absolute;
    top: 0;
    left: 0;
    height: 100%;
    width: 100%;
    background-color: rgba(0, 0, 0, 0);
}

/* grid */
.model-manager .comfy-grid {
    display: flex;
    flex-wrap: wrap;
    gap: 16px;
}

.model-manager .comfy-grid .model-label {
	background-color: rgb(from var(--content-hover-bg) r g b / 0.6);
	width: 100%;
	height: 2.2rem;
	position: absolute;
	bottom: 0;
	text-align: center;
	line-height: 2.2rem;
}

.model-manager .comfy-grid .model-label > p {
	width: calc(100% - 2rem);
	overflow-x: scroll;
	white-space: nowrap;
	display: inline-block;
	vertical-align: middle;
	margin: 0;
}

.model-manager .comfy-grid .model-label {
    scrollbar-width: none;
    -ms-overflow-style: none;
}

.model-manager .comfy-grid .model-label ::-webkit-scrollbar { 
    width: 0;
    height: 0;
}

.model-manager .comfy-grid .model-preview-top-right,
.model-manager .comfy-grid .model-preview-top-left {
    position: absolute;
    display: flex;
    flex-direction: column;
    gap: 8px;
    top: 8px;
}

.model-manager .comfy-grid .model-preview-top-right {
    right: 8px;
}

.model-manager .comfy-grid .model-preview-top-left {
    left: 8px;
}

.model-manager .comfy-grid .model-button {
    opacity: 0.65;
}

.model-manager .comfy-grid .model-button:hover {
    opacity: 1;
}

.model-manager .comfy-grid .model-label {
    user-select: text;
}

/* radio */
.model-manager .comfy-radio-group {
    display: flex;
    gap: 8px;
    flex-wrap: wrap;
    min-width: 0;
}

.model-manager .comfy-radio {
    display: flex;
    gap: 4px;
    padding: 4px 16px;
    color: var(--input-text);
	border: 2px solid var(--border-color);
    border-radius: 16px;
    background-color: var(--comfy-input-bg);
    font-size: 18px;
}

.model-manager .comfy-radio:has(> input[type="radio"]:checked) {
	border-color: var(--border-color);
	background-color: var(--comfy-menu-bg);
}

.model-manager .comfy-radio input[type="radio"]:checked + label {
	color: var(--fg-color);
}

.model-manager .radio-input {
	opacity: 0;
	position: absolute;
}

/* model preview select */
.model-manager .model-preview-select-radio-container {
    min-width: 0;
    flex: 1;
}

.model-manager .model-preview-select-radio-inputs > div {
    padding: 16px 0 8px 0;
}

.model-manager .model-preview-select-radio-container img {
    position: relative;
    width: 230px;
    height: 345px;
    text-align: center;
    overflow: hidden;
	border-radius: 8px;
    object-fit: cover;
}

/* topbar */
.model-manager .topbar-buttons {
    display: flex;
    float: right;
}

.model-manager .topbar-buttons button {
    height: 33px;
    padding: 1px 6px;
    width: 33px;
}

.model-manager .model-manager-head .topbar-left {
    display: flex;
    float: left;
}

.model-manager .model-manager-head .topbar-right {
    column-gap: 4px;
    display: flex;
    flex-direction: row-reverse;
    float: right;
}

.model-manager .model-manager-head .topbar-right select {
    position: relative;
    top: 0;
    bottom: 0;
    font-size: 20px;
    text-align-last: center;
    -o-appearance: none;
    -ms-appearance: none;
    -webkit-appearance: none;
    -moz-appearance: none;
    appearance: none;
}

/* search dropdown */
.model-manager .input-dropdown-container {
    position: relative;
}

.model-manager .search-models {
    display: flex;
    flex: 1;
    flex-direction: row;
    min-width: 0;
}

.model-manager .model-select-dropdown {
    min-width: 0;
    overflow: auto;
}

.model-manager .search-text-area,
.model-manager .plain-text-area,
.model-manager .model-select-dropdown {
	flex: 1;
    min-height: 36px;
    padding-block: 0;
    min-width: 36px;
}

.model-manager .model-select-dropdown {
    min-height: 40px;
}

.model-manager .search-directory-dropdown {
    background-color: var(--bg-color);
    border: 2px var(--border-color) solid;
    border-radius: 10px;
    color: var(--fg-color);
    max-height: 40vh;
    overflow: auto;
    position: absolute;
    z-index: 1;
}

@media (pointer:none), (pointer:coarse) {
    .model-manager .search-directory-dropdown {
        max-height: 17.5vh;
    }
}

.model-manager .search-directory-dropdown:empty {
    display: none;
}

.model-manager .search-directory-dropdown > p {
    margin: 0;
    padding: 0.85em 20px;
    min-width: 0;
}
.model-manager .search-directory-dropdown > p {
    -ms-overflow-style: none;  /* Internet Explorer 10+ */
    scrollbar-width: none;  /* Firefox */
}
.model-manager .search-directory-dropdown > p::-webkit-scrollbar { 
    display: none;  /* Safari and Chrome */
}

.model-manager .search-directory-dropdown > p.search-directory-dropdown-key-selected,
.model-manager .search-directory-dropdown > p.search-directory-dropdown-mouse-selected {
    background-color: var(--border-color);
}

.model-manager .search-directory-dropdown > p.search-directory-dropdown-key-selected {
    border-left: 1mm solid var(--input-text);
}

/* model manager settings */
.model-manager .model-manager-settings > div,
.model-manager .model-manager-settings > label,
.model-manager .tag-generator-settings > label,
.model-manager .tag-generator-settings > div {
    display: flex;
    flex-direction: row;
    align-items: center;
    gap: 8px;
    margin: 16px 0;
}

.model-manager .model-manager-settings button {
    height: 40px;
    min-width: 120px;
    justify-content: center;
}

.model-manager .model-manager-settings input[type="number"],
.model-manager .tag-generator-settings input[type="number"]{
    width: 60px;
}

.model-manager .search-settings-text {
    width: 100%;
}<|MERGE_RESOLUTION|>--- conflicted
+++ resolved
@@ -10,11 +10,7 @@
     position: fixed;
     overflow: hidden;
     width: 100%;
-<<<<<<< HEAD
-    z-index: 2000; /*needs to be below the dialog modal element*/
-=======
-    z-index: 1100;
->>>>>>> 67fcfa01
+    z-index: 1100; /*needs to be below the dialog modal element*/
     
     /*override comfy-modal settings*/
     border-radius: 0;
